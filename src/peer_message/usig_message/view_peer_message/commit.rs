--- conflicted
+++ resolved
@@ -7,7 +7,7 @@
 use anyhow::Result;
 use blake2::digest::Update;
 use serde::{Deserialize, Serialize};
-use shared_ids::{AnyId, ReplicaId};
+use shared_ids::ReplicaId;
 use tracing::{error, trace};
 use usig::Usig;
 
@@ -120,7 +120,6 @@
 }
 
 #[cfg(test)]
-<<<<<<< HEAD
 pub(crate) mod test {
     use std::num::NonZeroU64;
 
@@ -128,15 +127,8 @@
     use rstest::rstest;
     use usig::{
         noop::{Signature, UsigNoOp},
-        AnyId, ReplicaId, Usig,
+        ReplicaId, Usig,
     };
-=======
-mod test {
-    use std::{num::NonZeroU64, time::Duration};
-
-    use shared_ids::ReplicaId;
-    use usig::{noop::UsigNoOp, Usig};
->>>>>>> ba61f5e0
 
     use crate::{
         client_request::test::create_batch,
