--- conflicted
+++ resolved
@@ -9,12 +9,7 @@
 use anyhow::Result;
 use blake2::{digest::Update, Blake2b512, Digest};
 use serde::{Deserialize, Serialize};
-<<<<<<< HEAD
-use shared_ids::AnyId;
 use tracing::{error, trace};
-=======
-use tracing::{debug, error};
->>>>>>> ba61f5e0
 use usig::{Count, Counter, Usig};
 
 use crate::{error::InnerError, Config, ReplicaId, RequestPayload, View};
@@ -341,7 +336,7 @@
     use rand::rngs::ThreadRng;
     use rand::{thread_rng, Rng};
     use rstest::rstest;
-    use usig::{noop::Signature, AnyId};
+    use usig::noop::Signature;
 
     use std::num::NonZeroU64;
     use std::{collections::HashMap, marker::PhantomData};
