--- conflicted
+++ resolved
@@ -65,7 +65,6 @@
 mod tests {
     use std::num::NonZeroU64;
 
-<<<<<<< HEAD
     use crate::{
         tests::{
             create_default_configs_for_replicas, create_random_valid_req_vc_next_dir_subsequent,
@@ -73,14 +72,11 @@
         },
         View,
     };
-=======
+
+    use rand::{thread_rng, Rng};
+
+    use rstest::rstest;
     use shared_ids::ReplicaId;
->>>>>>> ba61f5e0
-
-    use rand::{thread_rng, Rng};
-
-    use rstest::rstest;
-    use shared_ids::{AnyId, ReplicaId};
 
     use super::ReqViewChange;
 
